{
  "name": "{ProjectName}-manager",
  "version": "1.0.0",
  "description": "{ProjectName} Manager with terminal integration",
  "main": "main.js",
  "scripts": {
    "start": "electron .",
    "build": "webpack --mode development",
    "watch": "webpack --mode development --watch",
    "rebuild": "npx @electron/rebuild -f -w node-pty",
    "test": "jest"
  },
  "author": "",
  "license": "ISC",
  "dependencies": {
    "@electron/remote": "^2.1.2",
    "@heroicons/react": "^2.1.3",
    "@xterm/addon-fit": "^0.10.0",
    "@xterm/xterm": "^5.3.0",
    "electron": "^30.0.1",
    "node-pty": "^1.0.0",
    "react": "^18.2.0",
    "react-dom": "^18.2.0"
  },
  "devDependencies": {
    "@babel/core": "^7.24.5",
    "@babel/preset-env": "^7.27.2",
    "@babel/preset-react": "^7.27.1",
    "@electron/rebuild": "^3.6.0",
<<<<<<< HEAD
    "@testing-library/jest-dom": "^5.17.0",
    "@testing-library/react": "^15.0.0",
    "babel-jest": "^29.7.0",
=======
    "@testing-library/jest-dom": "^6.6.3",
    "@testing-library/react": "^16.3.0",
    "babel-jest": "^30.0.0-beta.3",
>>>>>>> 58ecb9bf
    "babel-loader": "^9.1.3",
    "css-loader": "^7.1.1",
    "html-webpack-plugin": "^5.6.0",
    "identity-obj-proxy": "^3.0.0",
    "jest": "^29.7.0",
<<<<<<< HEAD
    "jest-environment-jsdom": "^29.7.0",
=======
    "jest-environment-jsdom": "^30.0.0-beta.3",
>>>>>>> 58ecb9bf
    "style-loader": "^4.0.0",
    "webpack": "^5.91.0",
    "webpack-cli": "^5.1.4"
  }
}<|MERGE_RESOLUTION|>--- conflicted
+++ resolved
@@ -27,25 +27,15 @@
     "@babel/preset-env": "^7.27.2",
     "@babel/preset-react": "^7.27.1",
     "@electron/rebuild": "^3.6.0",
-<<<<<<< HEAD
-    "@testing-library/jest-dom": "^5.17.0",
-    "@testing-library/react": "^15.0.0",
-    "babel-jest": "^29.7.0",
-=======
     "@testing-library/jest-dom": "^6.6.3",
     "@testing-library/react": "^16.3.0",
     "babel-jest": "^30.0.0-beta.3",
->>>>>>> 58ecb9bf
     "babel-loader": "^9.1.3",
     "css-loader": "^7.1.1",
     "html-webpack-plugin": "^5.6.0",
     "identity-obj-proxy": "^3.0.0",
     "jest": "^29.7.0",
-<<<<<<< HEAD
-    "jest-environment-jsdom": "^29.7.0",
-=======
     "jest-environment-jsdom": "^30.0.0-beta.3",
->>>>>>> 58ecb9bf
     "style-loader": "^4.0.0",
     "webpack": "^5.91.0",
     "webpack-cli": "^5.1.4"
