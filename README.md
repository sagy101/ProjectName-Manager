# {ProjectName} Manager

> **Note:** The Electron app requires Node.js **22.16.0**. The managed Isolation Project terminal commands may require Node.js **15** or **16** depending on the specific project configuration. It is recommended to use [nvm](https://github.com/nvm-sh/nvm) to manage multiple Node.js versions. Once you have `nvm` installed, you can run `nvm use` in the project directory to automatically switch to the correct version for the Electron runtime.

> The application has been tested on **macOS**. It should also work on **Linux**, though this has not been verified. Windows compatibility is not planned at this time.

[![Electron](https://img.shields.io/badge/Electron-30.0.1-47848F?style=flat&logo=electron&logoColor=white)](https://electronjs.org/)
[![React](https://img.shields.io/badge/React-18.2.0-61DAFB?style=flat&logo=react&logoColor=black)](https://reactjs.org/)
[![Node.js](https://img.shields.io/badge/Node.js-22.16.0-339933?style=flat&logo=node.js&logoColor=white)](https://nodejs.org/)
[![Platform](https://img.shields.io/badge/Platform-macOS%20%7C%20Linux-lightgrey)](https://github.com/electron/electron)

A powerful, modular desktop application for managing project environments with integrated terminal support, environment verification, and dynamic configuration management.

This project is also an experiment in "vibe coding" mixed with solid code practices. I explored a variety of AI tools and language models to see how they complement traditional development. Details can be found in the [AI Coding Experiment](docs/llm-experiments.md) document.

## 🚀 Quick Start

```bash
# Clone the repository
git clone https://github.com/sagy101/ProjectName-Manager.git
cd ProjectName-Manager

# Install dependencies
npm install

# Rebuild native modules for Electron
npm run rebuild

# Start the application
npm start
```

For development mode with file watching:
```bash
npm run watch  # In one terminal
npm start      # In another terminal
```

## 📋 Core Features

### Environment Management
- **Dynamic Environment Verification** with JSON-configurable checks
- **Auto-Fix Commands** for one-click remediation
- **Auto Setup** for automated environment configuration
- **Generic Dropdown Selectors** with dependency chains

### Terminal System  
- **Integrated Terminal** with full PTY support and tab management
- **Floating Terminals** for auxiliary tasks and log viewing
- **Read-Only Safety** with debug override options
- **Container Lifecycle Management** tied to terminal tabs

### Configuration & UI
- **Modular JSON Configuration** - customize without code changes
- **Git Integration** for branch management
- **Real-time Status Updates** and health monitoring
- **No Run Mode** for safe command preview
- **Test Section Management** for development workflows

## 📚 Documentation

For complete documentation, see the **[Documentation Index](docs/index.md)**.

### Quick Links
- [Getting Started & Installation](docs/getting-started.md) - Detailed setup instructions
- [Configuration Guide](docs/configuration-guide.md) - JSON configuration system  
- [Auto Setup Guide](docs/auto-setup-guide.md) - Automated environment setup
- [Export & Import Tools](docs/config-export-import.md) - Save and restore settings
- [Architecture Overview](docs/architecture-overview.md) - System design and components

## ⚙️ Configuration Overview

{ProjectName} Manager uses a modular JSON-based configuration system:

| File | Purpose |
|------|---------|
| `src/project-config/config/configurationSidebarSections.json` | UI structure and components |
| `src/project-config/config/configurationSidebarCommands.json` | Command generation logic |
| `src/project-config/config/configurationSidebarAbout.json` | Section descriptions and verifications |
| `src/environment-verification/generalEnvironmentVerifications.json` | System-wide environment checks |

See the [Configuration Guide](docs/configuration-guide.md) for detailed information.

## 🔧 Adding New Sections

Adding new functionality requires updating three JSON files - no code changes needed:

1. **Define UI** in `configurationSidebarSections.json`
2. **Add Descriptions** in `configurationSidebarAbout.json`  
3. **Configure Commands** in `configurationSidebarCommands.json`

See [Adding New Sections](docs/configuration-guide.md#adding-new-sections) for a step-by-step guide.

## 🛠️ Development

### Requirements
- Node.js 22.16.0 (for the Electron app)
- npm or yarn
- Git

### Build & Run
```bash
npm run build    # Development build
npm run watch    # Build with file watching
npm start        # Start the application
npm test         # Run all tests
```

### Native Module Rebuilding
After installing new native dependencies:
```bash
npm run rebuild
```

<<<<<<< HEAD
## 🐛 Troubleshooting

<details>
<summary><strong>Common Issues</strong></summary>

### Terminal Not Working
- Ensure `node-pty` is properly rebuilt: `npm run rebuild`
- Check that your shell is properly configured
- Verify PTY permissions on your system

### Verification Failures
- Check that required tools are installed and in PATH
- Verify JSON configuration syntax
- Review console logs for detailed error messages

### Logging System
The application uses a centralized logging system that automatically adjusts based on environment:

- **Production**: Only critical errors are logged
- **Development**: All log levels are shown (errors, warnings, info, debug)  
- **Override Control**: Use `DEBUG_LOGS` environment variable for explicit control

**Example:**
```bash
DEBUG_LOGS=true npm start    # Force all logs (including debug)
DEBUG_LOGS=false npm start   # Reduce to info level only
npm start                    # Use environment defaults
```

All logs include timestamps, module prefixes, and appropriate log levels for easy filtering and debugging.

### Git Integration Issues
- Ensure git is installed and configured
- Check repository initialization in project directories
- Verify branch permissions and remote access

### Test Sections Not Showing
- Open debug panel (gear icon)
- Click "Show Test Sections" button
- Test sections are hidden by default
=======
### Project Structure
```
ProjectName-Manager/
├── src/
│   ├── main-process/          # Electron main process modules
│   ├── common/                # Shared components and hooks
│   ├── project-config/        # Configuration UI and logic
│   ├── environment-verification/ # Verification system
│   ├── terminal/              # Terminal components
│   ├── floating-terminal/     # Floating terminal system
│   ├── auto-setup/            # Auto-setup feature
│   ├── health-report/         # Health monitoring
│   └── ...                    # Other feature modules
├── __tests__/                 # Test suites
├── docs/                      # Documentation
└── main.js                    # Entry point
```
>>>>>>> 60d8fe85

## 💾 Export & Import Tools

Detailed steps for exporting configuration and verification data have moved to [Export & Import Tools](docs/config-export-import.md).

## 📄 License

[License information here]

## 🙏 Acknowledgments

- Built with [Electron](https://electronjs.org/)
- UI powered by [React](https://reactjs.org/)
- Terminal integration via [node-pty](https://github.com/microsoft/node-pty)
- Icons from [Heroicons](https://heroicons.com/)

---

<div align="center">
  <strong>{ProjectName} Manager</strong> - Streamlining environment management, one configuration at a time.
</div><|MERGE_RESOLUTION|>--- conflicted
+++ resolved
@@ -112,48 +112,6 @@
 npm run rebuild
 ```
 
-<<<<<<< HEAD
-## 🐛 Troubleshooting
-
-<details>
-<summary><strong>Common Issues</strong></summary>
-
-### Terminal Not Working
-- Ensure `node-pty` is properly rebuilt: `npm run rebuild`
-- Check that your shell is properly configured
-- Verify PTY permissions on your system
-
-### Verification Failures
-- Check that required tools are installed and in PATH
-- Verify JSON configuration syntax
-- Review console logs for detailed error messages
-
-### Logging System
-The application uses a centralized logging system that automatically adjusts based on environment:
-
-- **Production**: Only critical errors are logged
-- **Development**: All log levels are shown (errors, warnings, info, debug)  
-- **Override Control**: Use `DEBUG_LOGS` environment variable for explicit control
-
-**Example:**
-```bash
-DEBUG_LOGS=true npm start    # Force all logs (including debug)
-DEBUG_LOGS=false npm start   # Reduce to info level only
-npm start                    # Use environment defaults
-```
-
-All logs include timestamps, module prefixes, and appropriate log levels for easy filtering and debugging.
-
-### Git Integration Issues
-- Ensure git is installed and configured
-- Check repository initialization in project directories
-- Verify branch permissions and remote access
-
-### Test Sections Not Showing
-- Open debug panel (gear icon)
-- Click "Show Test Sections" button
-- Test sections are hidden by default
-=======
 ### Project Structure
 ```
 ProjectName-Manager/
@@ -171,7 +129,6 @@
 ├── docs/                      # Documentation
 └── main.js                    # Entry point
 ```
->>>>>>> 60d8fe85
 
 ## 💾 Export & Import Tools
 
