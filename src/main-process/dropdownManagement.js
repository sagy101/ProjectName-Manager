const { exec } = require('child_process');
const { resolveEnvVars } = require('./mainUtils');
const fs = require('fs').promises;
const path = require('path');
const { loggers } = require('../common/utils/debugUtils.js');

const log = loggers.app;

// Generic dropdown cache
let dropdownCache = {}; // Keyed by dropdown ID and args
let dropdownLoadingState = {}; // Track loading state for each dropdown

async function getDropdownOptions(config) {
  const { id, command, args, parseResponse, forceRefresh = false } = config;

  // Replace placeholders in the command with actual values
  let processedCommand = command;
  if (args && typeof args === 'object') {
    for (const [key, value] of Object.entries(args)) {
      const placeholder = new RegExp(`\\$\\{${key}\\}`, 'g');
      processedCommand = processedCommand.replace(placeholder, value);
    }
  }

  // Resolve environment variables
  const resolvedCommand = resolveEnvVars(processedCommand);

  // Use the resolved command for a unique cache key
  const cacheKey = `${id}:${resolvedCommand}`;

  // Check if already loading
  if (dropdownLoadingState[cacheKey]) {
    return new Promise((resolve) => {
      const checkInterval = setInterval(() => {
        if (!dropdownLoadingState[cacheKey]) {
          clearInterval(checkInterval);
          resolve(dropdownCache[cacheKey] || { options: [], error: 'Loading timed out' });
        }
      }, 100);
    });
  }

  // Check cache first (unless force refresh is requested)
  if (!forceRefresh && dropdownCache[cacheKey]) {
    log.debug(`Returning cached options for dropdown ${id}`);
    return dropdownCache[cacheKey];
  }

  if (forceRefresh) {
    log.debug(`Force refresh requested for dropdown ${id}, bypassing cache`);
  }

  // Mark as loading
  dropdownLoadingState[cacheKey] = true;
  log.debug(`Fetching dropdown options for ${id} with command: ${resolvedCommand}`);

  try {
    const result = await new Promise((resolve) => {
      exec(resolvedCommand, { timeout: 15000, maxBuffer: 1024 * 1024 }, (error, stdout, stderr) => {
        if (error) {
          log.error(`Dropdown command failed for ${id}:`, stderr || error.message);
          resolve({ success: false, stdout: '', stderr: stderr || error.message });
        } else {
          resolve({ success: true, stdout: stdout.trim(), stderr: stderr.trim() });
        }
      });
    });

    if (!result.success) {
      const errorResult = { options: [], error: result.stderr };
      dropdownCache[cacheKey] = errorResult;
      return errorResult;
    }

    let options = [];
    if (parseResponse === 'lines') {
      options = result.stdout.split('\n').map(line => line.trim()).filter(line => line.length > 0);
    } else {
      options = [result.stdout];
    }
    
    const resultData = { options };
    dropdownCache[cacheKey] = resultData;
    log.debug(`Cached ${options.length} options for dropdown ${id}`);
    return resultData;

  } catch (error) {
    log.error(`Error in getDropdownOptions for ${id}:`, error);
    const errorResult = { options: [], error: error.message };
    dropdownCache[cacheKey] = errorResult;
    return errorResult;
  } finally {
    dropdownLoadingState[cacheKey] = false;
  }
}

<<<<<<< HEAD
async function precacheGlobalDropdowns(mainWindow = null) {
    debugLog('Starting global dropdown pre-caching...');
=======
async function precacheGlobalDropdowns() {
    log.debug('Starting global dropdown pre-caching...');
>>>>>>> ac8ce9ae
    try {
        const configPath = path.join(__dirname, '..', 'environment-verification', 'generalEnvironmentVerifications.json');
        const configData = await fs.readFile(configPath, 'utf-8');
        const config = JSON.parse(configData);

        const globalDropdowns = config?.header?.dropdownSelectors || [];

        if (globalDropdowns.length === 0) {
<<<<<<< HEAD
            debugLog('No global dropdowns found to pre-cache.');
            if (mainWindow) {
                mainWindow.webContents.send('dropdown-cached', {
                    cached: 0,
                    total: 0
                });
            }
            return { success: true, precached: 0 };
        }

        let cachedCount = 0;
        const precachePromises = globalDropdowns.map(async dropdownConfig => {
            debugLog(`Pre-caching a global dropdown: ${dropdownConfig.id}`);
            await getDropdownOptions({
=======
            log.debug('No global dropdowns found to pre-cache.');
            return { success: true, precached: 0 };
        }

        const precachePromises = globalDropdowns.map(dropdownConfig => {
            log.debug(`Pre-caching a global dropdown: ${dropdownConfig.id}`);
            return getDropdownOptions({
>>>>>>> ac8ce9ae
                id: dropdownConfig.id,
                command: dropdownConfig.command,
                parseResponse: dropdownConfig.parseResponse,
                args: {}
            });
            cachedCount++;
            if (mainWindow) {
                mainWindow.webContents.send('dropdown-cached', {
                    cached: cachedCount,
                    total: globalDropdowns.length
                });
            }
        });

        await Promise.all(precachePromises);
        log.debug(`Global dropdown pre-caching complete. Cached ${globalDropdowns.length} dropdowns.`);
        return { success: true, precached: globalDropdowns.length };

    } catch (error) {
        log.error('Failed to pre-cache global dropdowns:', error);
        return { success: false, error: error.message };
    }
}

// Function to execute commandOnChange when dropdown value changes
async function executeDropdownChangeCommand(dropdownId, value, globalDropdownValues = {}) {
  try {
    // Load the dropdown configuration to get the commandOnChange
    const dropdownConfig = await getDropdownConfig(dropdownId);
    
    if (!dropdownConfig || !dropdownConfig.commandOnChange) {
      log.debug(`No commandOnChange defined for dropdown ${dropdownId}`);
      return { success: true, message: 'No command configured' };
    }

    // Create substitution values including current dropdown and all global values
    const substitutionValues = {
      ...globalDropdownValues,
      [dropdownId]: value,
      value: value // alias for current value
    };

    // Replace variables in the command template
    let processedCommand = dropdownConfig.commandOnChange;
    for (const [key, val] of Object.entries(substitutionValues)) {
      if (val !== null && val !== undefined) {
        const placeholder = new RegExp(`\\$\\{${key}\\}`, 'g');
        processedCommand = processedCommand.replace(placeholder, val);
      }
    }

    // Resolve environment variables
    const resolvedCommand = resolveEnvVars(processedCommand);
    
    log.debug(`Executing commandOnChange for ${dropdownId}: ${resolvedCommand}`);

    // Execute the command
    const result = await new Promise((resolve) => {
      exec(resolvedCommand, { timeout: 30000, maxBuffer: 1024 * 1024 }, (error, stdout, stderr) => {
        if (error) {
          log.error(`CommandOnChange failed for ${dropdownId}:`, stderr || error.message);
          resolve({ 
            success: false, 
            error: stderr || error.message,
            stdout: stdout || '',
            stderr: stderr || ''
          });
        } else {
          resolve({ 
            success: true, 
            stdout: stdout.trim(), 
            stderr: stderr.trim(),
            message: `Command executed successfully for ${dropdownId}`
          });
        }
      });
    });

    log.debug(`CommandOnChange result for ${dropdownId}:`, result);
    return result;

  } catch (error) {
    log.error(`Error executing commandOnChange for ${dropdownId}:`, error);
    return { 
      success: false, 
      error: error.message,
      message: `Failed to execute command for ${dropdownId}`
    };
  }
}

// Function to get dropdown configuration by ID
async function getDropdownConfig(dropdownId) {
  try {
    // Check generalEnvironmentVerifications.json first
    const generalConfigPath = path.join(__dirname, '..', 'environment-verification', 'generalEnvironmentVerifications.json');
    const generalConfigData = await fs.readFile(generalConfigPath, 'utf-8');
    const generalConfig = JSON.parse(generalConfigData);
    
    const generalDropdown = generalConfig?.header?.dropdownSelectors?.find(d => d.id === dropdownId);
    if (generalDropdown) {
      return generalDropdown;
    }

    // Check configurationSidebarAbout.json for section-specific dropdowns
    const aboutConfigPath = path.join(__dirname, '..', 'project-config', 'config', 'configurationSidebarAbout.json');
    const aboutConfigData = await fs.readFile(aboutConfigPath, 'utf-8');
    const aboutConfig = JSON.parse(aboutConfigData);
    
    // Look through sections for dropdown configurations
    for (const section of aboutConfig) {
      if (section.dropdownSelectors) {
        const dropdown = section.dropdownSelectors.find(d => d.id === dropdownId);
        if (dropdown) {
          return dropdown;
        }
      }
    }

    return null;
  } catch (error) {
    log.error(`Error loading dropdown config for ${dropdownId}:`, error);
    return null;
  }
}

// Function to handle dropdown value changes
function handleDropdownValueChange(dropdownId, value) {
  log.debug(`Dropdown ${dropdownId} value changed to: ${value}`);
  
  // Clear related caches if needed
  // This is a simple implementation - you might want more sophisticated cache invalidation
  const keysToRemove = Object.keys(dropdownCache).filter(key => key.startsWith(`${dropdownId}:`));
  keysToRemove.forEach(key => {
    delete dropdownCache[key];
  });
  
  if (keysToRemove.length > 0) {
    log.debug(`Cleared ${keysToRemove.length} cache entries for dropdown ${dropdownId}`);
  }
}

// Function to clear dropdown cache
function clearDropdownCache(dropdownId = null) {
  if (dropdownId) {
    // Clear cache for specific dropdown
    const keysToRemove = Object.keys(dropdownCache).filter(key => key.startsWith(`${dropdownId}:`));
    keysToRemove.forEach(key => {
      delete dropdownCache[key];
      delete dropdownLoadingState[key];
    });
    log.debug(`Cleared cache for dropdown ${dropdownId}`);
  } else {
    // Clear all cache
    dropdownCache = {};
    dropdownLoadingState = {};
    log.debug('Cleared all dropdown cache');
  }
}

// Function to get cache stats (for debugging)
function getDropdownCacheStats() {
  return {
    cacheSize: Object.keys(dropdownCache).length,
    loadingCount: Object.keys(dropdownLoadingState).filter(key => dropdownLoadingState[key]).length,
    cacheKeys: Object.keys(dropdownCache),
    loadingKeys: Object.keys(dropdownLoadingState).filter(key => dropdownLoadingState[key])
  };
}

// IPC handler for dropdown value changes - moved here for better modularity
function setupDropdownIpcHandlers(ipcMain) {
  // Dropdown value changes
  ipcMain.on('dropdown-value-changed', async (event, { dropdownId, value, globalDropdownValues }) => {
    log.info(`Dropdown value changed: ${dropdownId} = ${value}`);
    
    // Handle cache management
    handleDropdownValueChange(dropdownId, value);
    
    // Execute commandOnChange if configured
    try {
      const commandResult = await executeDropdownChangeCommand(
        dropdownId, 
        value, 
        globalDropdownValues || {}
      );
      
      // Send result back to renderer
      const mainWindow = require('electron').BrowserWindow.getAllWindows()[0];
      if (mainWindow && !mainWindow.isDestroyed()) {
        mainWindow.webContents.send('dropdown-command-executed', {
          dropdownId,
          value,
          result: commandResult
        });
      }
    } catch (error) {
      log.error(`Error executing commandOnChange for ${dropdownId}:`, error);
      const mainWindow = require('electron').BrowserWindow.getAllWindows()[0];
      if (mainWindow && !mainWindow.isDestroyed()) {
        mainWindow.webContents.send('dropdown-command-executed', {
          dropdownId,
          value,
          result: {
            success: false,
            error: error.message,
            message: `Failed to execute command for ${dropdownId}`
          }
        });
      }
    }
  });

  // Dropdown options handlers
  ipcMain.handle('get-dropdown-options', async (event, config) => {
    return await getDropdownOptions(config);
  });

  ipcMain.handle('precache-global-dropdowns', async () => {
    const { BrowserWindow } = require('electron');
    const mainWindow = BrowserWindow.getAllWindows()[0];
    return await precacheGlobalDropdowns(mainWindow);
  });
}

module.exports = {
  getDropdownOptions,
  precacheGlobalDropdowns,
  handleDropdownValueChange,
  clearDropdownCache,
  getDropdownCacheStats,
  executeDropdownChangeCommand,
  setupDropdownIpcHandlers
};<|MERGE_RESOLUTION|>--- conflicted
+++ resolved
@@ -94,13 +94,8 @@
   }
 }
 
-<<<<<<< HEAD
 async function precacheGlobalDropdowns(mainWindow = null) {
-    debugLog('Starting global dropdown pre-caching...');
-=======
-async function precacheGlobalDropdowns() {
     log.debug('Starting global dropdown pre-caching...');
->>>>>>> ac8ce9ae
     try {
         const configPath = path.join(__dirname, '..', 'environment-verification', 'generalEnvironmentVerifications.json');
         const configData = await fs.readFile(configPath, 'utf-8');
@@ -109,8 +104,7 @@
         const globalDropdowns = config?.header?.dropdownSelectors || [];
 
         if (globalDropdowns.length === 0) {
-<<<<<<< HEAD
-            debugLog('No global dropdowns found to pre-cache.');
+            log.debug('No global dropdowns found to pre-cache.');
             if (mainWindow) {
                 mainWindow.webContents.send('dropdown-cached', {
                     cached: 0,
@@ -124,15 +118,6 @@
         const precachePromises = globalDropdowns.map(async dropdownConfig => {
             debugLog(`Pre-caching a global dropdown: ${dropdownConfig.id}`);
             await getDropdownOptions({
-=======
-            log.debug('No global dropdowns found to pre-cache.');
-            return { success: true, precached: 0 };
-        }
-
-        const precachePromises = globalDropdowns.map(dropdownConfig => {
-            log.debug(`Pre-caching a global dropdown: ${dropdownConfig.id}`);
-            return getDropdownOptions({
->>>>>>> ac8ce9ae
                 id: dropdownConfig.id,
                 command: dropdownConfig.command,
                 parseResponse: dropdownConfig.parseResponse,
