module.exports = {
<<<<<<< HEAD
  testEnvironment: 'jsdom',
  setupFilesAfterEnv: ['@testing-library/jest-dom'],
  moduleNameMapper: {
    '\\.(css|less)$': 'identity-obj-proxy'
=======
  testEnvironment: 'node',
  moduleNameMapper: {
    '^@xterm\\/xterm\\/css\\/xterm\\.css$': '<rootDir>/__mocks__/styleMock.js',
    '\\.(css|woff|woff2|eot|ttf|otf)$': '<rootDir>/__mocks__/styleMock.js'
>>>>>>> 58ecb9bf
  }
};<|MERGE_RESOLUTION|>--- conflicted
+++ resolved
@@ -1,14 +1,7 @@
 module.exports = {
-<<<<<<< HEAD
-  testEnvironment: 'jsdom',
-  setupFilesAfterEnv: ['@testing-library/jest-dom'],
-  moduleNameMapper: {
-    '\\.(css|less)$': 'identity-obj-proxy'
-=======
   testEnvironment: 'node',
   moduleNameMapper: {
     '^@xterm\\/xterm\\/css\\/xterm\\.css$': '<rootDir>/__mocks__/styleMock.js',
     '\\.(css|woff|woff2|eot|ttf|otf)$': '<rootDir>/__mocks__/styleMock.js'
->>>>>>> 58ecb9bf
   }
 };